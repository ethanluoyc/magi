# Magi RL library in JAX

**[Installation](#installation)** |
**[Agents](./magi/agents)** |
**[Examples](./magi/examples)** |
**[Contributing](./CONTRIBUTING.md)** |
**[Documentation](./docs)**

[![pytest](https://github.com/ethanluoyc/magi/actions/workflows/ci.yaml/badge.svg?branch=develop)](https://github.com/ethanluoyc/magi/actions/workflows/ci.yaml)

Magi is a RL library in JAX that is fully compatible with [Acme](https://github.com/deepmind/acme).

<<<<<<< HEAD
__NOTE__: There's a development version of magi available from the `develop`
branch that is compatible with the HEAD version of Acme. The `main`
branch is compatible with the latest version of dm-acme on PyPI.
=======
In addition to the features provided by Acme, Magi offers implementation of RL
agents that are not found in the Acme repository as well as providing useful tools
for integrating experiment logging services such as WandB.

_Note_:
Magi is in alpha development so expect breaking changes!

Magi currently depends on HEAD version of dm-acme instead of the latest
release version on PyPI which is fairly old.
>>>>>>> b75955be

## Installation
1. Create a new Python virtual environment
```bash
python3 -m venv venv
source venv/bin/activate
```

2. Install dependencies and the package in editable mode by running

```bash
pip install -U pip setuptools wheel
# Magi depends on latest version of dm-acme.
# The dependencies in setup.py are abstract which allows you to pin
# a specific version of dm-acme.
# The following command installs the latest version of dm-acme
pip install 'git+https://github.com/deepmind/acme.git#egg=dm-acme[jax]'
# Install magi in editable mode, with additional dependencies.
pip install -e .
# In case you need to run examples on GPU, you should install the
# GPU version of JAX with a command like the following
pip install 'jax[cuda]==0.3.6' -f https://storage.googleapis.com/jax-releases/jax_cuda_releases.html
```

If for some reason installation fails, first check out GitHub Actions
badge to see if this fails on the latest CI run. If the CI is successful,
then it's likely that there are some issues to setting up your own environment.
Refer to [.github/workflows/ci.yaml](.github/workflows/ci.yaml) as the official source
for how to set up the environment.

## Agents
magi includes popular RL algorithm implementation such as SAC, DrQ, SAC-AE and PETS.
Refer to [magi/agents](./magi/agents) for a full list of agents.

## Examples
Check out [examples](./examples) where
we include examples of using our RL agents on popular benchmark tasks.

## Testing
On Linux, you can run tests with
```
JAX_PLATFORM_NAME=cpu pytest -n `grep -c ^processor /proc/cpuinfo` magi
```

## Contributing
Refer to [CONTRIBUTING.md](./CONTRIBUTING.md).

## Acknowledgements
Magi is inspired by many of the open-source RL projects out there.
Here is a (non-exhaustive) list of related libraries and packages that Magi references:

* https://github.com/deepmind/acme
* https://github.com/ikostrikov/jaxrl
* https://github.com/tensorflow/agents
* https://github.com/rail-berkeley/rlkit


## License
[Apache License 2.0](https://github.com/ethanluoyc/magi/blob/develop/LICENSE)

## Citation
If you use Magi in your work,
please cite us according to the [CITATION](/CITATION.cff) file.
You may learn more about the CITATION file from [here](https://docs.github.com/en/github/creating-cloning-and-archiving-repositories/creating-a-repository-on-github/about-citation-files).<|MERGE_RESOLUTION|>--- conflicted
+++ resolved
@@ -10,11 +10,6 @@
 
 Magi is a RL library in JAX that is fully compatible with [Acme](https://github.com/deepmind/acme).
 
-<<<<<<< HEAD
-__NOTE__: There's a development version of magi available from the `develop`
-branch that is compatible with the HEAD version of Acme. The `main`
-branch is compatible with the latest version of dm-acme on PyPI.
-=======
 In addition to the features provided by Acme, Magi offers implementation of RL
 agents that are not found in the Acme repository as well as providing useful tools
 for integrating experiment logging services such as WandB.
@@ -24,7 +19,6 @@
 
 Magi currently depends on HEAD version of dm-acme instead of the latest
 release version on PyPI which is fairly old.
->>>>>>> b75955be
 
 ## Installation
 1. Create a new Python virtual environment
